name: MyPy

on:
  workflow_dispatch:

  push:
<<<<<<< HEAD
    branches: [main]
=======
    branches: [ main, staging ]
>>>>>>> cd21ae4c
    paths:
    - src/relic/**
    - .github/workflows/mypy.yml
    - mypy.ini
    - setup.cfg
    - setup.py
    - MANIFEST.in
  pull_request:
<<<<<<< HEAD
    branches: [main]
=======
    branches: [ main, staging ]
>>>>>>> cd21ae4c
    paths:
    - src/relic/**
    - .github/workflows/mypy.yml
    - mypy.ini
    - setup.cfg
    - setup.py
    - MANIFEST.in

jobs:
  mypy:
    uses: MAK-Relic-Tool/Workflows/.github/workflows/mypy.yml@main
    with:
      package: relic.sga.core
      mypy-config: pyproject.toml<|MERGE_RESOLUTION|>--- conflicted
+++ resolved
@@ -4,11 +4,7 @@
   workflow_dispatch:
 
   push:
-<<<<<<< HEAD
-    branches: [main]
-=======
     branches: [ main, staging ]
->>>>>>> cd21ae4c
     paths:
     - src/relic/**
     - .github/workflows/mypy.yml
@@ -17,11 +13,7 @@
     - setup.py
     - MANIFEST.in
   pull_request:
-<<<<<<< HEAD
-    branches: [main]
-=======
     branches: [ main, staging ]
->>>>>>> cd21ae4c
     paths:
     - src/relic/**
     - .github/workflows/mypy.yml
