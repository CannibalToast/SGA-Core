name: Pytest

on:
  workflow_dispatch:

  push:
<<<<<<< HEAD
    branches: [main]
=======
    branches: [ main, staging ]
>>>>>>> cd21ae4c
    paths:
    - src/relic/**
    - tests/**
    - .github/workflows/pytest.yml
    - setup.cfg
    - setup.py
    - MANIFEST.in
    - test-requirements.txt

  pull_request:
<<<<<<< HEAD
    branches: [main]
=======
    branches: [ main, staging ]
>>>>>>> cd21ae4c
    paths:
    - src/relic/**
    - tests/**
    - .github/workflows/pytest.yml
    - setup.cfg
    - setup.py
    - MANIFEST.in
    - test-requirements.txt

jobs:
  pytest:
    uses: MAK-Relic-Tool/Workflows/.github/workflows/pytest.yml@main<|MERGE_RESOLUTION|>--- conflicted
+++ resolved
@@ -4,11 +4,7 @@
   workflow_dispatch:
 
   push:
-<<<<<<< HEAD
-    branches: [main]
-=======
     branches: [ main, staging ]
->>>>>>> cd21ae4c
     paths:
     - src/relic/**
     - tests/**
@@ -19,11 +15,7 @@
     - test-requirements.txt
 
   pull_request:
-<<<<<<< HEAD
-    branches: [main]
-=======
     branches: [ main, staging ]
->>>>>>> cd21ae4c
     paths:
     - src/relic/**
     - tests/**
