--- conflicted
+++ resolved
@@ -12,11 +12,7 @@
     runs-on: ubuntu-latest
     strategy:
       matrix:
-<<<<<<< HEAD
         python-version: [ '3.9.x', '3.10' ]
-=======
-        python-version: [ '3.7.x', '3.8.x', '3.9.x', '3.10.x' ]
->>>>>>> 68595829
     steps:
     - uses: actions/checkout@v2
     - name: Set up Python ${{ matrix.python-version }}
