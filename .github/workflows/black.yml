name: Black

on:
  workflow_dispatch:

  push:
<<<<<<< HEAD
    branches: [main]
=======
    branches: [ main, staging ]
>>>>>>> cd21ae4c
    paths:
    - src/relic/**
    - .github/workflows/black.yml
  pull_request:
<<<<<<< HEAD
    branches: [main]
=======
    branches: [ main, staging ]
>>>>>>> cd21ae4c
    paths:
    - src/relic/**
    - .github/workflows/black.yml

jobs:
  black:
    uses: MAK-Relic-Tool/Workflows/.github/workflows/black.yml@main<|MERGE_RESOLUTION|>--- conflicted
+++ resolved
@@ -4,20 +4,12 @@
   workflow_dispatch:
 
   push:
-<<<<<<< HEAD
-    branches: [main]
-=======
     branches: [ main, staging ]
->>>>>>> cd21ae4c
     paths:
     - src/relic/**
     - .github/workflows/black.yml
   pull_request:
-<<<<<<< HEAD
-    branches: [main]
-=======
     branches: [ main, staging ]
->>>>>>> cd21ae4c
     paths:
     - src/relic/**
     - .github/workflows/black.yml
